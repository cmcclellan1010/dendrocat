from astropy.io import fits
from astropy import wcs
import radio_beam
import numpy as np
import astropy.units as u
from astropy import coordinates
from astropy.nddata.utils import Cutout2D, NoOverlapError
from astropy.table import Column, Table, vstack
from astrodendro import Dendrogram, pp_catalog
import regions
import pickle
from copy import deepcopy
import warnings
warnings.filterwarnings('ignore')

if __package__ == '':
    __package__ = 'dendrocat'
from .aperture import Aperture, Ellipse, Circle, Annulus
from .utils import rms, ucheck

class UnknownApertureError(Exception):
    pass

class RadioSource:
    """
    An object to store radio image data.
    """

    def __init__(self, hdu,  name=None, freq_id=None):
        """
        Parameters
        ----------
        hdu : `~astropy.io.fits.hdu.image.PrimaryHDU`
            An astropy FITS HDU object containing the radio image data and
            header.
        region_id : str, optional
            An identifier specifying what sky object the radio image contains.
        freq_id : str, optional
            An identifier specifying the observation frequency (Ex: 226.0GHz).
            If not specified, it will be generated from the FITS image header.
        """
        self.hdu = hdu
        self.header = hdu[0].header
        self.data = hdu[0].data.squeeze()
        self.freq_id = freq_id

        self.__name__ = name

        self.wcs = wcs.WCS(self.header).celestial
        self.beam = radio_beam.Beam.from_fits_header(self.header)
        self.pixel_scale = (np.abs(self.wcs.pixel_scale_matrix.diagonal()
                            .prod())**0.5 * u.deg)
        self.ppbeam = (self.beam.sr/(self.pixel_scale**2)).decompose().value
        self._get_fits_info()

        # Set default dendrogram values
        self.min_value = 1.7*np.nanstd(self.data)
        self.min_delta = 1.4*self.min_value
        self.min_npix = 7

        # Set other default parameters
        self.threshold = 6.
        self.annulus_width = 12 * self.pixel_scale
        self.annulus_padding = 12 * self.pixel_scale

        self.properties = {
            'min_value':self.min_value,
            'min_delta':self.min_delta,
            'min_npix':self.min_npix,
            'annulus_width':self.annulus_width,
            'annulus_padding':self.annulus_padding
                            }


    def _get_fits_info(self):
        """
        Get information from FITS header.

        Supported Telescopes
        ----------
        ALMA
        """

        try:
            self.telescope = self.header['TELESCOP']

            if self.telescope == 'ALMA':

                # Get the frequency, either stored in CRVAL3 or CRVAL4
                self.nu = 'UNKNOWN'
                for i in range(len(self.header['CTYPE*'])):
                    if self.header['CTYPE*'][i] == 'FREQ':
                        self.nu = (self.header['CRVAL*'][i]
                                   * u.Unit(self.header['CUNIT*'][i]))

                # Create a frequency identifier from nu
                if not self.freq_id:
                    self.freq_id = ('{:.1f}'.format(self.nu
                                            .to(u.GHz)).replace(' ', ''))
                    if self.__name__ is None:
                        self.__name__ = 'Unknown_{}'.format(self.freq_id)
                self.set_metadata()

            else:
                print('FITS info collection not currently supported for ' \
                      '{}. Please manually set the following instance' \
                      ' attributes:'.format(self.telescope))
                print(' nu\n', 'freq_id\n', 'metadata\n')

        except KeyError:
            self.telescope = 'UNKNOWN'
            print('Telescope not identified. Please manually set the ' \
                  'following instance attributes:')
            print(' telescope\n', 'nu\n', 'freq_id\n', 'metadata\n')


    def set_metadata(self):
        """
        Sets RadioSource metadata using nu, WCS, and other FITS header data.
        """

        self.metadata = {
            'data_unit': u.Unit(self.header['BUNIT']),
            'spatial_scale': self.pixel_scale,
            'beam_major': self.beam.major,
            'beam_minor': self.beam.minor,
            'wavelength': self.nu,
            'velocity_scale': u.km/u.s,
            'wcs': self.wcs,
                        }

    def to_dendrogram(self, min_value=None, min_delta=None, min_npix=None,
                      save=True):
        """
        Calculates a dendrogram for the image.

        Parameters
        ----------
        min_value : float, optional
            Minimum detection level to be considered in the dendrogram.
        min_delta : float, optional
            How significant a dendrogram structure has to be in order to be
            considered a separate entity.
        min_npix : float, optional
            Minimum number of pixel needed for a dendrogram structure to be
            considered a separate entity.
        save : bool, optional
            If enabled, the resulting dendrogram will be saved as an instance
            attribute. Default is True.

        Returns
        ----------
        `~astrodendro.dendrogram.Dendrogram` object
            A dendrogram object calculated from the radio image.
        """

        if not min_value:
            min_value = self.min_value

        if not min_delta:
            min_delta = self.min_delta

        if not min_npix:
            min_npix = self.min_npix

        dend = Dendrogram.compute(self.data,
                                  min_value=min_value,
                                  min_delta=min_delta,
                                  min_npix=min_npix,
                                  wcs=self.wcs,
                                  verbose=True)
        if save:
            self.dendrogram = dend

        return dend


    def to_catalog(self, dendrogram=None):
        """
        Creates a position-position catalog of leaves in a dendrogram.

        Parameters
        ----------
        dendrogram : `~astrodendro.dendrogram.Dendrogram` object, optional
            The dendrogram object to extract sources from.

        Returns
        -------
        `~astropy.table.Table`
        """

        if not dendrogram:
            try:
                dendrogram = self.dendrogram
            except AttributeError:
                dendrogram = self.to_dendrogram()

        cat = pp_catalog(dendrogram.leaves, self.metadata)
        cat.add_column(Column(length=len(cat), shape=20, dtype=str),
                       name='_name')
        cat.add_column(Column(data=range(len(cat))), name='_index')
        cat = cat[sorted(cat.colnames)]

        for i, idx in enumerate(cat['_idx']):
            cat['_name'][i] = str('{:.0f}{:03d}'.format(
                                       np.round(self.nu.to(u.GHz).value), idx))

        try:
            cat['major_sigma'] = cat['major_sigma']*np.sqrt(8*np.log(2))
            cat['minor_sigma'] = cat['minor_sigma']*np.sqrt(8*np.log(2))
            cat.rename_column('major_sigma', 'major_fwhm')
            cat.rename_column('minor_sigma', 'minor_fwhm')
            cat.rename_column('flux', '{}_dend_flux'.format(self.freq_id))
        except KeyError:
            pass

        try:
            cat.remove_column('rejected')
            cat.remove_column(self.freq_id+'_detected')
        except KeyError:
            pass

        cat.add_column(Column(np.zeros(len(cat)), dtype=int), name='rejected')
        cat.add_column(Column(np.ones(len(cat)), dtype=int),
                       name=self.freq_id+'_detected')

        self.catalog = Table(cat, masked=True)
        return Table(cat, masked=True)


    def add_sources(self, *args):
        """
        Adds external source entries to the existing catalog.

        Parameters
        ----------
        *args: `~astropy.table.Table`
            A source catalog containing the sources you wish to add to the
            existing catalog.
        """

        for sources in args:
            self.catalog = vstack([self.catalog, sources])
            self.catalog['_index'] = range(len(self.catalog))


    def _make_cutouts(self, catalog=None, data=None, save=True):
        """
        Make a cutout of cutout regions around all source centers in the
        catalog.

        Parameters
        ----------
        save : bool, optional
            If enabled, the cutouts and cutout data will both be saved as
            instance attributes. Default is True.

        Returns
        ----------
        List of astropy.nddata.utils.Cutout2D objects, list of cutout data

        """

        if catalog is None:
            try:
                catalog = self.catalog
            except AttributeError:
                catalog = self.to_catalog()

        if data is None:
            data = self.data

        size = 0.7*(np.max(catalog['major_fwhm'])*u.deg
                + self.annulus_padding
                + self.annulus_width)

        cutouts = []
        cutout_data = []

        for i in range(len(catalog)):
            x_cen = catalog['x_cen'][i] * u.deg
            y_cen = catalog['y_cen'][i] * u.deg

            position = coordinates.SkyCoord(x_cen,
                                            y_cen,
                                            frame='icrs',
                                            unit=(u.deg, u.deg))

            pixel_position = np.array(position.to_pixel(self.wcs))

            try:
                cutout = Cutout2D(data,
                                  position,
                                  size,
                                  wcs=self.wcs,
                                  mode='partial')
                cutouts.append(cutout)
                cutout_data.append(cutout.data)

            except NoOverlapError:
                catalog['rejected'][i] = 1
                cutouts.append(float('nan'))
                cutout_data.append(float('nan'))

        cutouts = np.array(cutouts)
        cutout_data = np.array(cutout_data)

        if save:
            self._cutouts = cutouts
            self._cutout_data = cutout_data
        # NOTE: If 'sort' is called, the catalog's attributes also need to be
        # sorted accordingly. Might be tricky.

        return cutouts, cutout_data


    def get_pixels(self, aperture, catalog=None, data=None, cutouts=None,
                   save=True):
        """
        Get pixels within an aperture for each entry in the specified catalog.

        Parameters
        ----------
        aperture: `~dendrocat.aperture.Aperture`
            The aperture determining which pixels to grab.
        catalog: `~astropy.table.Table`, optional
            A source catalog containing the center positions of each source.
        data: array-like
            Image data for the sources in the catalog.
        cutouts:
            For developer use

        Returns
        -------
        pixels, masks
        `~numpy.ndarray`, `~numpy.ndarray`
        """

        if catalog is None:
            try:
                catalog = self.catalog
            except AttributeError:
                catalog = self.to_catalog()

        if data is None:
            data = self.data

        if cutouts is None:
            cutouts, cutout_data = self._make_cutouts(catalog=catalog,
                                                      data=data)
        aperture_original = deepcopy(aperture)
        pix_arrays = []
        masks = []

        for i in range(len(cutouts)):

            if isinstance(cutouts[i], Cutout2D):
                pass
            else:
                pix_arrays.append(float('nan'))
                masks.append(float('nan'))
                continue

            x_cen = catalog['x_cen'][i]
            y_cen = catalog['y_cen'][i]
            major = catalog['major_fwhm'][i]
            minor = catalog['minor_fwhm'][i]
            pa = catalog['position_angle'][i]

            if isinstance(aperture, Aperture):
                # If this is the case, then aperture has already been given
                # parameters. It should be 'fixed' dimensions. We just need to
                # replace the center value with the centers from the sources.

                if aperture.unit.is_equivalent(u.deg):
                    aperture.center = coordinates.SkyCoord(x_cen*u.deg, y_cen*u.deg)
                elif aperture.unit.is_equivalent(u.pix):
                    sky = coordinates.SkyCoord(x_cen*u.deg, y_cen*u.deg)
                    pixel = ucheck(sky.to_pixel(cutouts[i].wcs), u.pix)
                    aperture.center = pixel
                    aperture.x_cen, aperture.y_cen = pixel[0], pixel[1]

            elif issubclass(aperture, Aperture):
                # If this is the case, then the aperture type has been
                # specified and doesn't have any parameters associated to it.

                # DEFAULTS FOR VARIABLE APERTURES STORED HERE
                cen = [x_cen, y_cen]
                if aperture == Ellipse:
                    aperture = Ellipse(cen, major, minor, pa, unit=u.deg)

                elif aperture == Annulus:
                    inner_r = major*u.deg+self.annulus_padding
                    outer_r = major*u.deg+self.annulus_padding+self.annulus_width
                    aperture = Annulus(cen, inner_r, outer_r, unit=u.deg)

                elif aperture == Circle:
                    radius = major
                    aperture = Circle(cen, radius, unit=u.deg)

                else:
                    raise UnknownApertureError('Aperture not recognized. Pass'
                                               ' an instance of a custom aper'
                                               'ture instead.')

            this_mask = aperture.place(cutouts[i].data, wcs=cutouts[i].wcs)
            pix_arrays.append(cutouts[i].data[this_mask])
            masks.append(this_mask)
            aperture = aperture_original # reset the aperture for the next source

        if save:
            self.__dict__['pixels_{}'
                          .format(aperture.__name__)] = np.array(pix_arrays)
            self.__dict__['mask_{}'
                          .format(aperture.__name__)] = np.array(masks)
        return np.array(pix_arrays), np.array(masks)


    def get_snr(self, source=None, background=None, catalog=None, data=None,
                cutouts=None, cutout_data=None, peak=True, save=True):
        """
        Return the SNR of all sources in the catalog.

        Parameters
        ----------
        source: array-like
            Array of source fluxes to use in SNR calculation.
        background: array-like
            Array of background fluxes to use in SNR calculation.
        catalog: `~astropy.table.Table`
            The catalog of sources for which to calculate the SNR.
        data: array-like
            Image data for the sources in the catalog.
        cutouts:
            For debugging. Provides a specific set of cutouts instead of 
            letting the function generate them.
        cutout_data:
            For debugging. Provides a specific set of cutout data instead of 
            letting the function generate it.
        peak : bool, optional
            Use peak flux of source pixels as 'signal'. Default is True.
        save : bool, optional
            If enabled, the snr will be saved as a column in the source catalog
            and as an instance attribute. Default is True.

        Returns
        -------
        `~numpy.ndarray`

        """

        if catalog is None:
                try:
                    catalog = self.catalog
                except AttributeError:
                    catalog = self.to_catalog()

        # Cascade check
        if source is None or background is None:

            if data is None:
                data = self.data

            if cutouts is None or cutout_data is None:
                size = 2.2*(np.max(catalog['major_fwhm'])*u.deg
                                    + self.annulus_padding
                                    + self.annulus_width)
                cutouts, cutout_data = self._make_cutouts(catalog=catalog,
                                                          data=data)

            background = self.get_pixels(Annulus,
                                         catalog=catalog,
                                         data=data,
                                         cutouts=cutouts)[0]

            source = self.get_pixels(Ellipse,
                                     catalog=catalog,
                                     data=data,
                                     cutouts=cutouts)[0]

        snr_vals = []
        for i in range(len(catalog)):
            try:
                snr = np.max(source[i]) / rms(background[i])
            except (ZeroDivisionError, ValueError) as e:
                snr = 0.0
            snr_vals.append(snr)

        if save:
            self.snr = np.array(snr_vals)
            try:
                catalog.remove_column(self.freq_id+'_snr')
            except KeyError:
                pass
            catalog.add_column(Column(snr_vals), name=self.freq_id+'_snr')

        return np.array(snr_vals)


    def plot_grid(self, catalog=None, data=None, cutouts=None, cutout_data=None,
                  source_aperture=None, bkg_aperture=None, skip_rejects=True, outfile=None):
        """
        Plot sources in a grid.

        Parameters
        ----------
        catalog : astropy.table.Table object, optional
            The catalog used to extract source positions.
        data : numpy.ndarray, optional
            The image data displayed and used to make cutouts.
        cutouts : list of astropy.nddata.utils.Cutout2D objects, optional
            Image cutout regions to save computation time, if they have already
            been calculated.
        cutout_data : list of numpy.ndarrays, optional
            Image cutout region data to save on computation time, if it has
            already been calculated.
        apertures : list of dendrocat.aperture functions, optional
            Apertures to plot over the image cutouts.
        skip_rejects : bool, optional
            If enabled, don't plot rejected sources. Default is True.
        """
<<<<<<< HEAD
=======
        
        import matplotlib.gridspec as gs
        import matplotlib.pyplot as plt
>>>>>>> 22cde46b

        if catalog is None:
            try:
                catalog = self.catalog
            except AttributeError:
                catalog = self.to_catalog()

        if data is None:
            data = self.data

        if source_aperture is None:
            source_aperture = Ellipse

        if bkg_aperture is None:
            bkg_aperture = Annulus

        # Get cutouts
        if cutouts is None or cutout_data is None:
            cutouts, cutout_data = self._make_cutouts(catalog=catalog,
                                                      data=data)

        # Get pixels and masks in each aperture
        ap_names = []
        pixels = []
        masks = []

        for aperture in [source_aperture, bkg_aperture]:
            some_pixels, a_mask = self.get_pixels(aperture,
                                                  catalog=catalog,
                                                  data=data,
                                                  cutouts=cutouts)
            ap_names.append(aperture.__name__)
            pixels.append(some_pixels)
            masks.append(a_mask)

        # Find SNR
        ellipse_pix = pixels[0]
        annulus_pix = pixels[1]

        snr_vals = self.get_snr(source=ellipse_pix, background=annulus_pix,
                                catalog=catalog)

        names = np.array(catalog['_name'])
        rejected = np.array(catalog['rejected'])

        if skip_rejects:
            accepted_indices = np.where(catalog['rejected'] == 0)[0]
            snr_vals = snr_vals[accepted_indices]
            cutout_data = cutout_data[accepted_indices]
            cutouts = cutouts[accepted_indices]
            names = names[accepted_indices]
            rejected = rejected[accepted_indices]
            for k in range(len(masks)):
                masks[k] = masks[k][accepted_indices]

        an = np.ones(len(cutouts), dtype='bool')
        for i in range(len(cutouts)):
            try:
                np.isnan(cutouts[i])
                an[i] = 0
            except TypeError:
                pass

        snr_vals = snr_vals[an]
        cutout_data = cutout_data[an]
        for k in range(len(masks)):
            masks[k] = masks[k][an]
        names = names[an]
        rejected = rejected[an]

        n_images = len(cutout_data)
        xplots = int(np.around(np.sqrt(n_images)))
        yplots = xplots + 1
        gs1 = gs.GridSpec(yplots, xplots, wspace=0.0, hspace=0.0)
        plt.figure(figsize=(9.5, 10))

        for i in range(n_images):

            image = cutout_data[i]
            ax = plt.subplot(gs1[i])

            if rejected[i] == 1:
                plt.imshow(image, origin='lower', cmap='gray')
            else:
                plt.imshow(image, origin='lower')

            for k in range(len(masks)):
                plt.imshow(masks[k][i], origin='lower', cmap='gray',
                           alpha=0.15)

            plt.text(0, 0, 'SN {:.1f}'.format(snr_vals[i]), fontsize=7,
                     color='w', ha='left', va='bottom',
                     transform=ax.transAxes)
            plt.text(0, 1, names[i], fontsize=7, color='w', ha='left',
                     va='top', transform=ax.transAxes)

            plt.xticks([])
            plt.yticks([])

        plt.tight_layout()

        if outfile is not None:
            plt.savefig(outfile, dpi=300, bbox_inches='tight')
        else:
            plt.show()

    def autoreject(self, threshold=None):
        """
        Reject noisy detections.

        Parameters
        ----------
        threshold : float, optional
            The signal-to-noise threshold below which sources are rejected
        """

        if threshold is None:
            threshold = self.threshold

        snrs = self.get_snr()

        try:
            self.catalog['rejected'] = np.zeros(len(self.catalog), dtype=int)
        except KeyError:
            self.catalog.add_column(Column(np.zeros(len(self.catalog))),
                                    name='rejected')

        for i in range(len(self.catalog)):
            if snrs[i] <= threshold or np.isnan(snrs[i]):
                self.catalog['rejected'][i] = 1

        self.accepted = self.catalog[self.catalog['rejected']==0]
        self.rejected = self.catalog[self.catalog['rejected']==1]


    def reject(self, rejected_list):
        """
        Reject specific sources in the catalog.

        Parameters
        ----------
        rejected_list: list
            A list of ``_name``s, for which each corresponding entry will be
            marked rejected.
        """
        rejected_list = np.array(rejected_list, dtype=str)
        for nm in rejected_list:
            self.catalog['rejected'][np.where(self.catalog['_name'] == nm)] = 1
        self.accepted = self.catalog[self.catalog['rejected']==0]
        self.rejected = self.catalog[self.catalog['rejected']==1]

    def accept(self, accepted_list):
        """
        Accept specific sources in the catalog.

        Parameters
        ----------
        accpeted_list: list
            A list of ``_name``s, for which each corresponding entry will be
            marked accepted.
        """
        accepted_list = np.array(accepted_list, dtype=str)
        for nm in accepted_list:
            self.catalog['rejected'][np.where(self.catalog['_name'] == nm)] = 0
        self.accepted = self.catalog[self.catalog['rejected']==0]
        self.rejected = self.catalog[self.catalog['rejected']==1]

    def reset(self):
        """
        Reset all sources' rejection flags to 0 (all accepted).
        """

        self.catalog['rejected'] = 0
        self.accepted = self.catalog[self.catalog['rejected']==0]
        self.rejected = self.catalog[self.catalog['rejected']==1]

    def grab(self, name, skip_rejects=False):
        """
        Search the catalog for an entry matching a specific name, and return
         it.

        Parameters
        ----------
        name: tuple, list, or str
            The name or names of the sources to search for.
        skip_rejects: bool, optional
            If enabled, will only search accepted sources.
        """


        if skip_rejects:
            catalog = self.accepted
        else:
            catalog = self.catalog

        if type(name) == tuple or type(name) == list:
            name = np.array(name).astype(str)
            indices = []
            for i in range(len(catalog)):
                if catalog['_name'][i] in names:
                    indices.append(i)
            indices = np.array(indices)
            return catalog[indices]
        else:
            return self.catalog[self.catalog['_name']==str(name)]


    def dump(self, outfile):
        """
        Dump the `~dendrocat.RadioSource` object via pickle.

        Parameters
        ----------
        outfile : str
            Desired output file path.
        """
        outfile = outfile.split('.')[0]+'.pickle'
        with open(outfile, 'wb') as output:
            pickle.dump(obj, output, protocol=pickle.HIGHEST_PROTOCOL)<|MERGE_RESOLUTION|>--- conflicted
+++ resolved
@@ -519,12 +519,9 @@
         skip_rejects : bool, optional
             If enabled, don't plot rejected sources. Default is True.
         """
-<<<<<<< HEAD
-=======
-        
+
         import matplotlib.gridspec as gs
         import matplotlib.pyplot as plt
->>>>>>> 22cde46b
 
         if catalog is None:
             try:
