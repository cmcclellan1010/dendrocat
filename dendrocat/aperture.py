import regions
import astropy.units as u
from astropy.coordinates import SkyCoord
import numpy as np
import warnings

from .utils import ucheck

class NoUnitError(Exception):
    pass

class NoWCSError(Exception):
    pass

class Aperture():

    def __init__(self, center, major, minor, pa, unit=None, frame='icrs',
                 name=None):
<<<<<<< HEAD
        '''
=======
        """
>>>>>>> 59af1afa
        Create an elliptical aperture, defined in either pixel (x, y) or sky
        (ra, dec) coordinates.

        Parameters
        ----------
        center : list or tuple, as scalar or astropy.units.quantity.Quantity
            x and y (ra and dec) coordinates for the center of the ellipse.
        major : scalar or astropy.units.quantity.Quantity
            Major axis of the ellipse (i.e., longest diameter)
        minor : scalar or astropy.units.quantity.Quantity
            Minor axis of the ellipse (i.e., shortest diameter)
        pa : scalar or astropy.units.quantity.Quantity
            If scalar, assumed to be given in degrees. The position angle of
            the major axis of the ellipse, measured from the positive x-axis
            toward the positive y-axis. Defined in the range 0 < pa <= 180.
        unit : astropy.unit.Unit or str
            The unit in which all other arguments are specified. Usually u.pix
            or u.deg.
        frame : str, optional
            The coordinate frame in which (ra, dec) coordinates are specified.
            Default is 'icrs'.
        name : str, optional
            The name used in the catalog column names when photometry is
            performed with this aperture.
<<<<<<< HEAD
        '''
=======
        """
>>>>>>> 59af1afa

        if unit is None:
            try:
                unit = major.unit
                self.unit = unit
            except AttributeError:
                raise NoUnitError('No unit was specified. Use the keyword \
                                  argument `unit=`, and give an astropy units\
                                  object.')
        else:
            if type(unit) is str:
                unit = u.Unit(unit)
            self.unit = unit

        if name is not None:
            self.__name__ = name

        self.center = ucheck(center, self.unit)

        self.major = ucheck(major, self.unit)
        self.minor = ucheck(minor, self.unit)
        self.pa = ucheck(pa, u.deg)
        self.frame = frame

    def _refresh_xycen(self):
        if type(self.center) == SkyCoord:
            self.x_cen = ucheck(self.center._sky_coord_frame._data._lon.value, self.unit)
            self.y_cen = ucheck(self.center._sky_coord_frame._data._lat.value, self.unit)

        elif type(self.center) == regions.PixCoord:
            self.x_cen = ucheck(self.center.x, self.unit)
            self.y_cen = ucheck(self.center.y, self.unit)

        else:
            self.x_cen = ucheck(self.center[0], self.unit)
            self.y_cen = ucheck(self.center[1], self.unit)
        return self.x_cen, self.y_cen

    def place(self, image, wcs=None):
        """
        Place the aperture on an image.

        Parameters
        ----------
        image : array
            The image upon which to place the aperture.
        wcs : astropy.wcs.wcs.WCS object, optional
            The world coordinate system for the image, used for coordinate
            transformations.

        Returns
        ----------
        numpy.ndarray
            A boolean mask for the aperture with the same dimensions as `image`
        """
        self._refresh_xycen()
        if self.unit.is_equivalent(u.deg) and wcs is not None:
            pixel_scale = (np.abs(wcs.pixel_scale_matrix.diagonal()
                                      .prod())**0.5 * u.deg/u.pix)
            center = np.array(SkyCoord(self.x_cen.to(u.deg),
                                       self.y_cen.to(u.deg),
                                       frame=self.frame,
                                       unit=(u.deg, u.deg)).to_pixel(wcs))
            center = regions.PixCoord(center[0], center[1])
            major = (self.major.to(u.deg)/pixel_scale).value
            minor = (self.minor.to(u.deg)/pixel_scale).value
            reg = regions.EllipsePixelRegion(center, major, minor, angle=self.pa)

        elif self.unit.is_equivalent(u.pix):
            center = regions.PixCoord(self.x_cen.value, self.y_cen.value)
            reg = regions.EllipsePixelRegion(center, self.major.value,
                                             self.minor.value, angle=self.pa)
        else:
            raise NoWCSError('No WCS given.')

        m, n = image.shape
        mask = reg.to_mask(mode='center')
        return np.array(mask.to_image((m, n)), dtype='bool')


    def from_region(region):
        """
        Make a dendrocat.aperture.Aperture object from an existing regions
        object.

        Parameters
        ----------
        region : astropy regions region
            The region from which to make the new aperture object.
        """


class Ellipse(Aperture):

    def __init__(self, center, major, minor, pa, unit=None, frame='icrs', name=None):
<<<<<<< HEAD
       Aperture.__init__(self, center, major, minor, pa, unit=unit, name=name)
    """
=======
        """
>>>>>>> 59af1afa
        Create an elliptical aperture, defined in either pixel (x, y) or sky
        (ra, dec) coordinates.

        Parameters
        ----------
        center : list or tuple, as scalar or astropy.units.quantity.Quantity
            x and y (ra and dec) coordinates for the center of the ellipse.
        major : scalar or astropy.units.quantity.Quantity
            Major axis of the ellipse (i.e., longest diameter)
        minor : scalar or astropy.units.quantity.Quantity
            Minor axis of the ellipse (i.e., shortest diameter)
        pa : scalar or astropy.units.quantity.Quantity
            If scalar, assumed to be given in degrees. The position angle of
            the major axis of the ellipse, measured from the positive x-axis
            toward the positive y-axis. Defined in the range 0 < pa <= 180.
        unit : astropy.unit.Unit or str
            The unit in which all other arguments are specified. Usually u.pix
            or u.deg.
        frame : str, optional
            The coordinate frame in which (ra, dec) coordinates are specified.
            Default is 'icrs'.
        name : str, optional
            The name used in the catalog column names when photometry is
            performed with this aperture.
        """
        Aperture.__init__(self, center, major, minor, pa, unit=unit, name=name)

    def place(self, image, wcs=None):
        """
        Place the aperture on an image.

        Parameters
        ----------
        image : array
           The image upon which to place the aperture.
        wcs : astropy.wcs.wcs.WCS object, optional
<<<<<<< HEAD
           The world coordinate system for the image, used for coordinate
           transformations.
=======
            The world coordinate system for the image, used for coordinate
            transformations.
>>>>>>> 59af1afa

        Returns
        ----------
        numpy.ndarray
           A boolean mask for the aperture with the same dimensions as `image`
        """
        return Aperture.place(self, image, wcs=wcs)


class Annulus(Aperture):

    def __init__(self, center, inner, outer, unit=None, frame='icrs', name=None):
        """
        Create an annular aperture, defined in either pixel (x, y) or sky
        (ra, dec) coordinates.

        Parameters
        ----------
        center : list or tuple, as scalar or astropy.units.quantity.Quantity
            x and y (ra and dec) coordinates for the center of the ellipse.
        inner : scalar or astropy.units.quantity.Quantity
            Inner radius of the annulus.
        outer : scalar or astropy.units.quantity.Quantity
            Outer radius of the annulus.
        unit : astropy.unit.Unit or str
            The unit in which all other arguments are specified. Usually u.pix
            or u.deg.
        frame : str, optional
            The coordinate frame in which (ra, dec) coordinates are specified.
            Default is 'icrs'.
        name : str, optional
            The name used in the catalog column names when photometry is
            performed with this aperture.
        """
        if unit is None:
            try:
                unit = inner.unit
                self.unit = unit
            except AttributeError:
                raise NoUnitError('No unit was specified. Use the keyword'
                                  'argument `unit=`, and give an astropy'
                                  'units object.')
        else:
            self.unit = unit

        if name is not None:
            self.__name__ = name

        self.aperture_inner = Aperture(center, inner, inner, 0, unit=unit)
        self.aperture_outer = Aperture(center, outer, outer, 0, unit=unit)
        self.center = ucheck(center, self.unit)
        self.x_cen = ucheck(center[0], self.unit)
        self.y_cen = ucheck(center[1], self.unit)
        self.inner = ucheck(inner, self.unit)
        self.outer = ucheck(outer, self.unit)

    def place(self, image, wcs=None):
        """
        Place the aperture on an image.

        Parameters
        ----------
        image : array
            The image upon which to place the aperture.
        wcs : astropy.wcs.wcs.WCS object, optional
            The world coordinate system for the image, used for coordinate
            transformations.

        Returns
        ----------
        numpy.ndarray
            A boolean mask for the aperture with the same dimensions as `image`
        """
        return (self.aperture_outer.place(image, wcs=wcs)
                ^ self.aperture_inner.place(image, wcs=wcs))


class Circle(Aperture):

    def __init__(self, center, radius, unit=None, frame='icrs', name=None):
        """
        Create a circular aperture, defined in either pixel (x, y) or sky
        (ra, dec) coordinates.

        Parameters
        ----------
        center : list or tuple, as scalar or astropy.units.quantity.Quantity
            x and y (ra and dec) coordinates for the center of the ellipse.
        radius : scalar or astropy.units.quantity.Quantity
            Radius of the circle.
        unit : astropy.unit.Unit or str
            The unit in which all other arguments are specified. Usually u.pix
            or u.deg.
        frame : str, optional
            The coordinate frame in which (ra, dec) coordinates are specified.
            Default is 'icrs'.
        name : str, optional
            The name used in the catalog column names when photometry is
            performed with this aperture.
        """
        Aperture.__init__(self, center, radius, radius, 0, unit=unit, name=name)
        self.radius = ucheck(radius, self.unit)

    def place(self, image, wcs=None):
        """
        Place the aperture on an image.

        Parameters
        ----------
        image : array
            The image upon which to place the aperture.
        wcs : astropy.wcs.wcs.WCS object, optional
            The world coordinate system for the image, used for coordinate
            transformations.

        Returns
        ----------
        numpy.ndarray
            A boolean mask for the aperture with the same dimensions as `image`
        """
        return Aperture.place(self, image, wcs=wcs)<|MERGE_RESOLUTION|>--- conflicted
+++ resolved
@@ -16,11 +16,7 @@
 
     def __init__(self, center, major, minor, pa, unit=None, frame='icrs',
                  name=None):
-<<<<<<< HEAD
-        '''
-=======
-        """
->>>>>>> 59af1afa
+        """
         Create an elliptical aperture, defined in either pixel (x, y) or sky
         (ra, dec) coordinates.
 
@@ -45,11 +41,7 @@
         name : str, optional
             The name used in the catalog column names when photometry is
             performed with this aperture.
-<<<<<<< HEAD
-        '''
-=======
-        """
->>>>>>> 59af1afa
+        """
 
         if unit is None:
             try:
@@ -145,12 +137,7 @@
 class Ellipse(Aperture):
 
     def __init__(self, center, major, minor, pa, unit=None, frame='icrs', name=None):
-<<<<<<< HEAD
-       Aperture.__init__(self, center, major, minor, pa, unit=unit, name=name)
-    """
-=======
-        """
->>>>>>> 59af1afa
+        """
         Create an elliptical aperture, defined in either pixel (x, y) or sky
         (ra, dec) coordinates.
 
@@ -187,13 +174,8 @@
         image : array
            The image upon which to place the aperture.
         wcs : astropy.wcs.wcs.WCS object, optional
-<<<<<<< HEAD
-           The world coordinate system for the image, used for coordinate
-           transformations.
-=======
-            The world coordinate system for the image, used for coordinate
-            transformations.
->>>>>>> 59af1afa
+            The world coordinate system for the image, used for coordinate
+            transformations.
 
         Returns
         ----------
