--- conflicted
+++ resolved
@@ -107,16 +107,11 @@
 
         Parameters
         ----------
-<<<<<<< HEAD
-        args : dendrocat.aperture
-
-=======
         args : `~dendrocat.Aperture` objects
             The apertures to use for photometry. Can be given as either 
             instances or objects, to use fixed or variable aperture widths, 
             respectively.
-            
->>>>>>> 22cde46b
+
         catalog : astropy.table.Table object
             The catalog from which to extract source coordinates and ellipse
             parameters.
@@ -213,9 +208,7 @@
 
     def ffplot(self, rsobj1, rsobj2, apertures=[], bkg_apertures=[],
                alphas=None, peak=False, label=False, log=True, outfile=None):
-<<<<<<< HEAD
-=======
-        
+
         """
         Produce a flux-flux plot for two `~dendrocat.RadioSource` objects.
         
@@ -249,7 +242,6 @@
         """
 
         import matplotlib.pyplot as plt
->>>>>>> 22cde46b
 
         if type(apertures) != list:
             apertures = list([apertures])
